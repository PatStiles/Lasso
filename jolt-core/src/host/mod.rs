--- conflicted
+++ resolved
@@ -22,16 +22,11 @@
 use tracer::ELFInstruction;
 
 use crate::{
-<<<<<<< HEAD
-    field::JoltField,
-    jolt::vm::{bytecode::BytecodeRow, rv32i_vm::RV32I},
-=======
     jolt::{
         instruction::{mulh::MULHInstruction, VirtualInstructionSequence},
         vm::{bytecode::BytecodeRow, rv32i_vm::RV32I, JoltTraceStep},
     },
     poly::field::JoltField,
->>>>>>> bdfe8b3f
     utils::thread::unsafe_allocate_zero_vec,
 };
 
