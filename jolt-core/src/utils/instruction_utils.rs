--- conflicted
+++ resolved
@@ -49,20 +49,6 @@
 /// Chunks `z` into `C` chunks bitwise where `z = x + y`.
 /// `log_M` is the number of bits for each of the `C` chunks of `z`.
 pub fn add_and_chunk_operands(x: u128, y: u128, C: usize, log_M: usize) -> Vec<usize> {
-<<<<<<< HEAD
-  #[cfg(test)]
-  {
-    // Panic if the sum is too large
-    let output_num_bits = C * log_M;
-    if output_num_bits != 128 {
-      // if 128, handeled by normal overflow checking
-      let max_z = 1 << (C * log_M + 1);
-      assert!(x + y < max_z);
-    }
-  }
-
-=======
->>>>>>> 7c4d73ba
   let sum_chunk_bits: usize = log_M;
   let sum_chunk_bit_mask: usize = (1 << sum_chunk_bits) - 1;
   let z: u128 = x + y;
